--- conflicted
+++ resolved
@@ -61,12 +61,8 @@
       test: [ "CMD", "redis-cli","ping" ]
 
   elasticsearch:
-<<<<<<< HEAD
-    image: elasticsearch:7.17.6
-=======
     image: elasticsearch:8.6.2
     container_name: elasticsearch
->>>>>>> ce5e0d0a
     environment:
       - "ES_JAVA_OPTS=-Xms512m -Xmx1024m"
       - transport.host=0.0.0.0
