/**
 * Copyright 2016 Netflix, Inc.
 *
 * Licensed under the Apache License, Version 2.0 (the "License"); you may not use this file except in compliance with
 * the License. You may obtain a copy of the License at
 *
 * http://www.apache.org/licenses/LICENSE-2.0
 *
 * Unless required by applicable law or agreed to in writing, software distributed under the License is distributed on
 * an "AS IS" BASIS, WITHOUT WARRANTIES OR CONDITIONS OF ANY KIND, either express or implied. See the License for the
 * specific language governing permissions and limitations under the License.
 */
/**
 *
 */
package com.netflix.conductor.server;

import com.google.inject.AbstractModule;
import com.google.inject.Scopes;

import com.netflix.conductor.core.config.Configuration;
import com.netflix.conductor.core.config.CoreModule;
<<<<<<< HEAD
import com.netflix.conductor.dao.index.ElasticsearchModule;
import com.netflix.conductor.dyno.SystemPropertiesDynomiteConfiguration;
=======
import com.netflix.conductor.core.config.SystemPropertiesConfiguration;
import com.netflix.conductor.dao.RedisWorkflowModule;
import com.netflix.conductor.dao.es.index.ElasticSearchModule;
import com.netflix.conductor.dao.es5.index.ElasticSearchModuleV5;
import com.netflix.conductor.dao.mysql.MySQLWorkflowModule;
import com.netflix.dyno.connectionpool.HostSupplier;
>>>>>>> 8223b398

import java.util.concurrent.ExecutorService;

/**
 * @author Viren
 *
 */
public class ServerModule extends AbstractModule {
<<<<<<< HEAD

    @Override
    protected void configure() {
        install(new CoreModule());
        install(new ElasticsearchModule());

        bind(Configuration.class).to(SystemPropertiesDynomiteConfiguration.class);
        bind(ExecutorService.class).toProvider(ExecutorServiceProvider.class).in(Scopes.SINGLETON);
    }
=======
	
	private int maxThreads = 50;
	
	private ExecutorService es;
	
	private JedisCommands dynoConn;
	
	private HostSupplier hostSupplier;
	
	private String region;
	
	private String localRack;
	
	private SystemPropertiesConfiguration systemPropertiesConfiguration;
	
	private ConductorServer.DB db;

	public ServerModule(JedisCommands jedis, HostSupplier hostSupplier, SystemPropertiesConfiguration systemPropertiesConfiguration, ConductorServer.DB db) {
		this.dynoConn = jedis;
		this.hostSupplier = hostSupplier;
		this.systemPropertiesConfiguration = systemPropertiesConfiguration;
		this.region = systemPropertiesConfiguration.getRegion();
		this.localRack = systemPropertiesConfiguration.getAvailabilityZone();
		this.db = db;
		
	}
	
	@Override
	protected void configure() {

		configureExecutorService();

		bind(Configuration.class).toInstance(systemPropertiesConfiguration);

		if (db == ConductorServer.DB.mysql) {
			install(new MySQLWorkflowModule());
		} else {
			install(new RedisWorkflowModule(systemPropertiesConfiguration, dynoConn, hostSupplier));
		}

		if (systemPropertiesConfiguration.getProperty("workflow.elasticsearch.version", "2").equals("5")){
			install(new ElasticSearchModuleV5());
		}
		else {
			// Use ES2 as default.
			install(new ElasticSearchModule());
		}
		
		install(new CoreModule());
		install(new JerseyModule());
		
		new HttpTask(new RestClientManager(), systemPropertiesConfiguration);
		new JsonJqTransform();
		
		List<AbstractModule> additionalModules = systemPropertiesConfiguration.getAdditionalModules();
		if(additionalModules != null) {
			for(AbstractModule additionalModule : additionalModules) {
				install(additionalModule);
			}
		}
	}
	
	@Provides
	public ExecutorService getExecutorService(){
		return this.es;
	}
	
	private void configureExecutorService(){
		AtomicInteger count = new AtomicInteger(0);
		this.es = java.util.concurrent.Executors.newFixedThreadPool(maxThreads, runnable -> {
            Thread conductorWorkerThread = new Thread(runnable);
            conductorWorkerThread.setName("conductor-worker-" + count.getAndIncrement());
            return conductorWorkerThread;
        });
	}
>>>>>>> 8223b398
}<|MERGE_RESOLUTION|>--- conflicted
+++ resolved
@@ -20,17 +20,7 @@
 
 import com.netflix.conductor.core.config.Configuration;
 import com.netflix.conductor.core.config.CoreModule;
-<<<<<<< HEAD
-import com.netflix.conductor.dao.index.ElasticsearchModule;
 import com.netflix.conductor.dyno.SystemPropertiesDynomiteConfiguration;
-=======
-import com.netflix.conductor.core.config.SystemPropertiesConfiguration;
-import com.netflix.conductor.dao.RedisWorkflowModule;
-import com.netflix.conductor.dao.es.index.ElasticSearchModule;
-import com.netflix.conductor.dao.es5.index.ElasticSearchModuleV5;
-import com.netflix.conductor.dao.mysql.MySQLWorkflowModule;
-import com.netflix.dyno.connectionpool.HostSupplier;
->>>>>>> 8223b398
 
 import java.util.concurrent.ExecutorService;
 
@@ -39,91 +29,12 @@
  *
  */
 public class ServerModule extends AbstractModule {
-<<<<<<< HEAD
 
     @Override
     protected void configure() {
         install(new CoreModule());
-        install(new ElasticsearchModule());
 
         bind(Configuration.class).to(SystemPropertiesDynomiteConfiguration.class);
         bind(ExecutorService.class).toProvider(ExecutorServiceProvider.class).in(Scopes.SINGLETON);
     }
-=======
-	
-	private int maxThreads = 50;
-	
-	private ExecutorService es;
-	
-	private JedisCommands dynoConn;
-	
-	private HostSupplier hostSupplier;
-	
-	private String region;
-	
-	private String localRack;
-	
-	private SystemPropertiesConfiguration systemPropertiesConfiguration;
-	
-	private ConductorServer.DB db;
-
-	public ServerModule(JedisCommands jedis, HostSupplier hostSupplier, SystemPropertiesConfiguration systemPropertiesConfiguration, ConductorServer.DB db) {
-		this.dynoConn = jedis;
-		this.hostSupplier = hostSupplier;
-		this.systemPropertiesConfiguration = systemPropertiesConfiguration;
-		this.region = systemPropertiesConfiguration.getRegion();
-		this.localRack = systemPropertiesConfiguration.getAvailabilityZone();
-		this.db = db;
-		
-	}
-	
-	@Override
-	protected void configure() {
-
-		configureExecutorService();
-
-		bind(Configuration.class).toInstance(systemPropertiesConfiguration);
-
-		if (db == ConductorServer.DB.mysql) {
-			install(new MySQLWorkflowModule());
-		} else {
-			install(new RedisWorkflowModule(systemPropertiesConfiguration, dynoConn, hostSupplier));
-		}
-
-		if (systemPropertiesConfiguration.getProperty("workflow.elasticsearch.version", "2").equals("5")){
-			install(new ElasticSearchModuleV5());
-		}
-		else {
-			// Use ES2 as default.
-			install(new ElasticSearchModule());
-		}
-		
-		install(new CoreModule());
-		install(new JerseyModule());
-		
-		new HttpTask(new RestClientManager(), systemPropertiesConfiguration);
-		new JsonJqTransform();
-		
-		List<AbstractModule> additionalModules = systemPropertiesConfiguration.getAdditionalModules();
-		if(additionalModules != null) {
-			for(AbstractModule additionalModule : additionalModules) {
-				install(additionalModule);
-			}
-		}
-	}
-	
-	@Provides
-	public ExecutorService getExecutorService(){
-		return this.es;
-	}
-	
-	private void configureExecutorService(){
-		AtomicInteger count = new AtomicInteger(0);
-		this.es = java.util.concurrent.Executors.newFixedThreadPool(maxThreads, runnable -> {
-            Thread conductorWorkerThread = new Thread(runnable);
-            conductorWorkerThread.setName("conductor-worker-" + count.getAndIncrement());
-            return conductorWorkerThread;
-        });
-	}
->>>>>>> 8223b398
 }