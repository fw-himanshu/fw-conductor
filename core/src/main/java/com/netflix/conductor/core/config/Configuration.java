--- conflicted
+++ resolved
@@ -25,7 +25,6 @@
  *
  */
 public interface Configuration {
-<<<<<<< HEAD
     String DB_PROPERTY_NAME = "db";
     String DB_DEFAULT_VALUE = "memory";
 
@@ -72,13 +71,13 @@
      *
      * @return time frequency in seconds, at which the workflow sweeper should run to evaluate running workflows.
      */
-    public int getSweepFrequency();
+    int getSweepFrequency();
 
     /**
      *
      * @return when set to true, the sweep is disabled
      */
-    public boolean disableSweep();
+    boolean disableSweep();
 
 
     /**
@@ -86,43 +85,43 @@
      * @return when set to true, the background task workers executing async system tasks (eg HTTP) are disabled
      *
      */
-    public boolean disableAsyncWorkers();
+    boolean disableAsyncWorkers();
 
     /**
      *
      * @return ID of the server.  Can be host name, IP address or any other meaningful identifier.  Used for logging
      */
-    public String getServerId();
+    String getServerId();
 
     /**
      *
      * @return Current environment. e.g. test, prod
      */
-    public String getEnvironment();
+    String getEnvironment();
 
     /**
      *
      * @return name of the stack under which the app is running.  e.g. devint, testintg, staging, prod etc.
      */
-    public String getStack();
+    String getStack();
 
     /**
      *
      * @return APP ID.  Used for logging
      */
-    public String getAppId();
+    String getAppId();
 
     /**
      *
      * @return Data center region.  if hosting on Amazon the value is something like us-east-1, us-west-2 etc.
      */
-    public String getRegion();
+    String getRegion();
 
     /**
      *
      * @return Availability zone / rack.  for AWS deployments, the value is something like us-east-1a, etc.
      */
-    public String getAvailabilityZone();
+    String getAvailabilityZone();
 
     default boolean getJerseyEnabled(){
         return getBooleanProperty(JERSEY_ENABLED_PROPERTY_NAME, JERSEY_ENABLED_DEFAULT_VALUE);
@@ -134,7 +133,7 @@
      * @param defaultValue  Default value when not specified
      * @return User defined integer property.
      */
-    public int getIntProperty(String name, int defaultValue);
+    int getIntProperty(String name, int defaultValue);
 
     /**
      *
@@ -142,7 +141,7 @@
      * @param defaultValue  Default value when not specified
      * @return User defined string property.
      */
-    public String getProperty(String name, String defaultValue);
+    String getProperty(String name, String defaultValue);
 
     boolean getBooleanProperty(String name, boolean defaultValue);
 
@@ -150,7 +149,7 @@
      *
      * @return Returns all the configurations in a map.
      */
-    public Map<String, Object> getAll();
+    Map<String, Object> getAll();
 
     /**
      *
@@ -158,79 +157,9 @@
      * Use this to inject additional modules that should be loaded as part of the Conductor server initialization
      * If you are creating custom tasks (com.netflix.conductor.core.execution.tasks.WorkflowSystemTask) then initialize them as part of the custom modules.
      */
-    public default List<AbstractModule> getAdditionalModules() {
+    default List<AbstractModule> getAdditionalModules() {
         return null;
     }
-
-
-    enum DB {
-        REDIS, DYNOMITE, MEMORY, REDIS_CLUSTER, MYSQL
-    }
-=======
-	
-	/**
-	 * 
-	 * @return time frequency in seconds, at which the workflow sweeper should run to evaluate running workflows. 
-	 */
-	public int getSweepFrequency();
-	
-	/**
-	 * 
-	 * @return when set to true, the sweep is disabled
-	 */
-	public boolean disableSweep();
-	
-	
-	/**
-	 * 
-	 * @return when set to true, the background task workers executing async system tasks (eg HTTP) are disabled
-	 * 
-	 */
-	public boolean disableAsyncWorkers();
-	
-	/**
-	 * 
-	 * @return ID of the server.  Can be host name, IP address or any other meaningful identifier.  Used for logging
-	 */
-	public String getServerId();
-
-	/**
-	 * 
-	 * @return Current environment. e.g. test, prod
-	 */
-	public String getEnvironment();
-
-	/**
-	 * 
-	 * @return name of the stack under which the app is running.  e.g. devint, testintg, staging, prod etc. 
-	 */
-	public String getStack();
-
-	/**
-	 * 
-	 * @return APP ID.  Used for logging
-	 */
-	public String getAppId();
-
-	/**
-	 * 
-	 * @return Data center region.  if hosting on Amazon the value is something like us-east-1, us-west-2 etc.
-	 */
-	public String getRegion();
-
-	/**
-	 * 
-	 * @return Availability zone / rack.  for AWS deployments, the value is something like us-east-1a, etc.
-	 */
-	public String getAvailabilityZone();
-
-	/**
-	 * 
-	 * @param name Name of the property
-	 * @param defaultValue  Default value when not specified
-	 * @return User defined integer property. 
-	 */
-	public int getIntProperty(String name, int defaultValue);
 
 
 	/**
@@ -239,32 +168,9 @@
 	 * @param defaultValue  Default value when not specified
 	 * @return User defined Long property.
 	 */
-	public long getLongProperty(String name, long defaultValue);
-	
-	/**
-	 * 
-	 * @param name Name of the property
-	 * @param defaultValue  Default value when not specified
-	 * @return User defined string property. 
-	 */
-	public String getProperty(String name, String defaultValue);
-	
-	
-	/**
-	 * 
-	 * @return Returns all the configurations in a map.
-	 */
-	public Map<String, Object> getAll();
-	
-	/**
-	 * 
-	 * @return Provides a list of additional modules to configure. 
-	 * Use this to inject additional modules that should be loaded as part of the Conductor server initialization
-	 * If you are creating custom tasks (com.netflix.conductor.core.execution.tasks.WorkflowSystemTask) then initialize them as part of the custom modules.
-	 */
-	public default List<AbstractModule> getAdditionalModules() {
-		return null;
+	long getLongProperty(String name, long defaultValue);
+
+	enum DB {
+		REDIS, DYNOMITE, MEMORY, REDIS_CLUSTER, MYSQL
 	}
->>>>>>> 3dcebc53
-
 }