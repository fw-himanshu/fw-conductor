--- conflicted
+++ resolved
@@ -1,23 +1,23 @@
 {
     "annotationProcessor": {
         "org.springframework.boot:spring-boot-configuration-processor": {
-            "locked": "2.6.6"
+            "locked": "2.3.12.RELEASE"
         }
     },
     "compileClasspath": {
         "com.fasterxml.jackson.core:jackson-annotations": {
-            "locked": "2.13.2"
+            "locked": "2.11.4",
+            "transitive": [
+                "com.fasterxml.jackson.core:jackson-databind"
+            ]
         },
         "com.fasterxml.jackson.core:jackson-core": {
-            "locked": "2.13.2"
+            "locked": "2.11.4",
+            "transitive": [
+                "com.fasterxml.jackson.core:jackson-databind"
+            ]
         },
         "com.fasterxml.jackson.core:jackson-databind": {
-<<<<<<< HEAD
-            "locked": "2.13.2.2"
-        },
-        "com.google.guava:guava": {
-            "locked": "30.0-jre"
-=======
             "locked": "2.11.4"
         },
         "com.fasterxml:classmate": {
@@ -34,7 +34,6 @@
             "transitive": [
                 "com.github.ben-manes.caffeine:caffeine"
             ]
->>>>>>> bc9df66c
         },
         "com.google.protobuf:protobuf-java": {
             "locked": "3.13.0"
@@ -58,22 +57,58 @@
             "locked": "1.2.2"
         },
         "jakarta.activation:jakarta.activation-api": {
-            "locked": "2.0.0"
+            "locked": "2.0.0",
+            "transitive": [
+                "jakarta.xml.bind:jakarta.xml.bind-api"
+            ]
+        },
+        "jakarta.annotation:jakarta.annotation-api": {
+            "locked": "1.3.5",
+            "transitive": [
+                "org.springframework.boot:spring-boot-starter"
+            ]
+        },
+        "jakarta.validation:jakarta.validation-api": {
+            "locked": "2.0.2",
+            "transitive": [
+                "org.hibernate.validator:hibernate-validator"
+            ]
         },
         "jakarta.xml.bind:jakarta.xml.bind-api": {
             "locked": "2.3.3"
         },
+        "net.minidev:accessors-smart": {
+            "locked": "2.3.1",
+            "transitive": [
+                "net.minidev:json-smart"
+            ]
+        },
+        "net.minidev:json-smart": {
+            "locked": "2.3.1",
+            "transitive": [
+                "com.jayway.jsonpath:json-path"
+            ]
+        },
         "org.apache.bval:bval-jsr": {
             "locked": "2.0.5"
         },
         "org.apache.commons:commons-lang3": {
-            "locked": "3.12.0"
+            "locked": "3.10"
         },
         "org.apache.logging.log4j:log4j-api": {
-            "locked": "2.17.1"
+            "locked": "2.17.1",
+            "transitive": [
+                "org.apache.logging.log4j:log4j-core",
+                "org.apache.logging.log4j:log4j-jul",
+                "org.apache.logging.log4j:log4j-slf4j-impl",
+                "org.apache.logging.log4j:log4j-web"
+            ]
         },
         "org.apache.logging.log4j:log4j-core": {
-            "locked": "2.17.1"
+            "locked": "2.17.1",
+            "transitive": [
+                "org.apache.logging.log4j:log4j-web"
+            ]
         },
         "org.apache.logging.log4j:log4j-jul": {
             "locked": "2.17.1"
@@ -84,8 +119,6 @@
         "org.apache.logging.log4j:log4j-web": {
             "locked": "2.17.1"
         },
-<<<<<<< HEAD
-=======
         "org.checkerframework:checker-qual": {
             "locked": "3.8.0",
             "transitive": [
@@ -143,14 +176,19 @@
                 "org.springframework.boot:spring-boot-starter"
             ]
         },
->>>>>>> bc9df66c
         "org.springframework.boot:spring-boot-starter": {
-            "locked": "2.6.6"
+            "locked": "2.3.12.RELEASE",
+            "transitive": [
+                "org.springframework.boot:spring-boot-starter-validation"
+            ]
+        },
+        "org.springframework.boot:spring-boot-starter-logging": {
+            "locked": "2.3.12.RELEASE",
+            "transitive": [
+                "org.springframework.boot:spring-boot-starter"
+            ]
         },
         "org.springframework.boot:spring-boot-starter-validation": {
-<<<<<<< HEAD
-            "locked": "2.6.6"
-=======
             "locked": "2.3.12.RELEASE"
         },
         "org.springframework.retry:spring-retry": {
@@ -204,35 +242,28 @@
             "transitive": [
                 "org.springframework.boot:spring-boot-starter"
             ]
->>>>>>> bc9df66c
         }
     },
     "runtimeClasspath": {
         "com.fasterxml.jackson.core:jackson-annotations": {
-            "locked": "2.13.2"
+            "locked": "2.11.4",
+            "transitive": [
+                "com.fasterxml.jackson.core:jackson-databind"
+            ]
         },
         "com.fasterxml.jackson.core:jackson-core": {
-            "firstLevelTransitive": [
+            "locked": "2.11.4",
+            "transitive": [
+                "com.fasterxml.jackson.core:jackson-databind",
                 "com.netflix.conductor:conductor-common"
-            ],
-            "locked": "2.13.2"
+            ]
         },
         "com.fasterxml.jackson.core:jackson-databind": {
-            "firstLevelTransitive": [
+            "locked": "2.11.4",
+            "transitive": [
                 "com.netflix.conductor:conductor-common"
-            ],
-            "locked": "2.13.2.2"
-        },
-<<<<<<< HEAD
-        "com.github.rholder:guava-retrying": {
-            "firstLevelTransitive": [
-                "com.netflix.conductor:conductor-common"
-            ],
-            "locked": "2.0.0"
-        },
-        "com.google.guava:guava": {
-            "locked": "30.0-jre"
-=======
+            ]
+        },
         "com.github.ben-manes.caffeine:caffeine": {
             "locked": "2.8.8"
         },
@@ -241,22 +272,21 @@
             "transitive": [
                 "com.github.ben-manes.caffeine:caffeine"
             ]
->>>>>>> bc9df66c
         },
         "com.google.protobuf:protobuf-java": {
-            "firstLevelTransitive": [
+            "locked": "3.13.0",
+            "transitive": [
                 "com.netflix.conductor:conductor-common"
-            ],
-            "locked": "3.13.0"
+            ]
         },
         "com.jayway.jsonpath:json-path": {
             "locked": "2.4.0"
         },
         "com.netflix.conductor:conductor-annotations": {
-            "firstLevelTransitive": [
+            "project": true,
+            "transitive": [
                 "com.netflix.conductor:conductor-common"
-            ],
-            "project": true
+            ]
         },
         "com.netflix.conductor:conductor-common": {
             "project": true
@@ -274,59 +304,77 @@
             "locked": "1.2.2"
         },
         "jakarta.activation:jakarta.activation-api": {
-            "locked": "2.0.0"
+            "locked": "2.0.0",
+            "transitive": [
+                "jakarta.xml.bind:jakarta.xml.bind-api"
+            ]
         },
         "jakarta.xml.bind:jakarta.xml.bind-api": {
             "locked": "2.3.3"
         },
+        "net.minidev:accessors-smart": {
+            "locked": "2.3.1",
+            "transitive": [
+                "net.minidev:json-smart"
+            ]
+        },
+        "net.minidev:json-smart": {
+            "locked": "2.3.1",
+            "transitive": [
+                "com.jayway.jsonpath:json-path"
+            ]
+        },
         "org.apache.bval:bval-jsr": {
-            "firstLevelTransitive": [
+            "locked": "2.0.5",
+            "transitive": [
                 "com.netflix.conductor:conductor-common"
-            ],
-            "locked": "2.0.5"
+            ]
         },
         "org.apache.commons:commons-lang3": {
-            "firstLevelTransitive": [
+            "locked": "3.10",
+            "transitive": [
                 "com.netflix.conductor:conductor-common"
-            ],
-            "locked": "3.12.0"
+            ]
         },
         "org.apache.logging.log4j:log4j-api": {
-            "firstLevelTransitive": [
+            "locked": "2.17.1",
+            "transitive": [
+                "com.netflix.conductor:conductor-annotations",
+                "com.netflix.conductor:conductor-common",
+                "org.apache.logging.log4j:log4j-core",
+                "org.apache.logging.log4j:log4j-jul",
+                "org.apache.logging.log4j:log4j-slf4j-impl",
+                "org.apache.logging.log4j:log4j-web"
+            ]
+        },
+        "org.apache.logging.log4j:log4j-core": {
+            "locked": "2.17.1",
+            "transitive": [
+                "com.netflix.conductor:conductor-annotations",
+                "com.netflix.conductor:conductor-common",
+                "org.apache.logging.log4j:log4j-slf4j-impl",
+                "org.apache.logging.log4j:log4j-web"
+            ]
+        },
+        "org.apache.logging.log4j:log4j-jul": {
+            "locked": "2.17.1",
+            "transitive": [
                 "com.netflix.conductor:conductor-annotations",
                 "com.netflix.conductor:conductor-common"
-            ],
-            "locked": "2.17.1"
-        },
-        "org.apache.logging.log4j:log4j-core": {
-            "firstLevelTransitive": [
+            ]
+        },
+        "org.apache.logging.log4j:log4j-slf4j-impl": {
+            "locked": "2.17.1",
+            "transitive": [
                 "com.netflix.conductor:conductor-annotations",
                 "com.netflix.conductor:conductor-common"
-            ],
-            "locked": "2.17.1"
-        },
-        "org.apache.logging.log4j:log4j-jul": {
-            "firstLevelTransitive": [
+            ]
+        },
+        "org.apache.logging.log4j:log4j-web": {
+            "locked": "2.17.1",
+            "transitive": [
                 "com.netflix.conductor:conductor-annotations",
                 "com.netflix.conductor:conductor-common"
-            ],
-            "locked": "2.17.1"
-        },
-        "org.apache.logging.log4j:log4j-slf4j-impl": {
-            "firstLevelTransitive": [
-                "com.netflix.conductor:conductor-annotations",
-                "com.netflix.conductor:conductor-common"
-            ],
-            "locked": "2.17.1"
-        },
-        "org.apache.logging.log4j:log4j-web": {
-            "firstLevelTransitive": [
-                "com.netflix.conductor:conductor-annotations",
-                "com.netflix.conductor:conductor-common"
-<<<<<<< HEAD
-            ],
-            "locked": "2.17.1"
-=======
             ]
         },
         "org.checkerframework:checker-qual": {
@@ -348,23 +396,22 @@
                 "com.netflix.spectator:spectator-api",
                 "org.apache.logging.log4j:log4j-slf4j-impl"
             ]
->>>>>>> bc9df66c
         }
     },
     "testCompileClasspath": {
         "com.fasterxml.jackson.core:jackson-annotations": {
-            "locked": "2.13.2"
+            "locked": "2.11.4",
+            "transitive": [
+                "com.fasterxml.jackson.core:jackson-databind"
+            ]
         },
         "com.fasterxml.jackson.core:jackson-core": {
-            "locked": "2.13.2"
+            "locked": "2.11.4",
+            "transitive": [
+                "com.fasterxml.jackson.core:jackson-databind"
+            ]
         },
         "com.fasterxml.jackson.core:jackson-databind": {
-<<<<<<< HEAD
-            "locked": "2.13.2.2"
-        },
-        "com.google.guava:guava": {
-            "locked": "30.0-jre"
-=======
             "locked": "2.11.4"
         },
         "com.fasterxml:classmate": {
@@ -381,13 +428,15 @@
             "transitive": [
                 "com.github.ben-manes.caffeine:caffeine"
             ]
->>>>>>> bc9df66c
         },
         "com.google.protobuf:protobuf-java": {
             "locked": "3.13.0"
         },
         "com.jayway.jsonpath:json-path": {
-            "locked": "2.4.0"
+            "locked": "2.4.0",
+            "transitive": [
+                "org.springframework.boot:spring-boot-starter-test"
+            ]
         },
         "com.netflix.conductor:conductor-common": {
             "project": true
@@ -398,44 +447,154 @@
         "com.spotify:completable-futures": {
             "locked": "0.3.3"
         },
+        "com.sun.istack:istack-commons-runtime": {
+            "locked": "3.0.11",
+            "transitive": [
+                "org.glassfish.jaxb:jaxb-runtime"
+            ]
+        },
+        "com.thoughtworks.qdox:qdox": {
+            "locked": "1.12.1",
+            "transitive": [
+                "org.codehaus.groovy:groovy-docgenerator"
+            ]
+        },
+        "com.vaadin.external.google:android-json": {
+            "locked": "0.0.20131108.vaadin1",
+            "transitive": [
+                "org.skyscreamer:jsonassert"
+            ]
+        },
+        "commons-cli:commons-cli": {
+            "locked": "1.4",
+            "transitive": [
+                "org.codehaus.groovy:groovy-cli-commons"
+            ]
+        },
         "commons-io:commons-io": {
             "locked": "2.7"
         },
+        "info.picocli:picocli": {
+            "locked": "4.3.2",
+            "transitive": [
+                "org.codehaus.groovy:groovy-cli-picocli"
+            ]
+        },
         "io.reactivex:rxjava": {
             "locked": "1.2.2"
         },
         "jakarta.activation:jakarta.activation-api": {
-            "locked": "2.0.0"
+            "locked": "2.0.0",
+            "transitive": [
+                "jakarta.xml.bind:jakarta.xml.bind-api"
+            ]
+        },
+        "jakarta.annotation:jakarta.annotation-api": {
+            "locked": "1.3.5",
+            "transitive": [
+                "org.springframework.boot:spring-boot-starter"
+            ]
+        },
+        "jakarta.validation:jakarta.validation-api": {
+            "locked": "2.0.2",
+            "transitive": [
+                "org.hibernate.validator:hibernate-validator"
+            ]
         },
         "jakarta.xml.bind:jakarta.xml.bind-api": {
-            "locked": "2.3.3"
+            "locked": "2.3.3",
+            "transitive": [
+                "org.glassfish.jaxb:jaxb-runtime",
+                "org.springframework.boot:spring-boot-starter-test"
+            ]
+        },
+        "jline:jline": {
+            "locked": "2.14.6",
+            "transitive": [
+                "org.codehaus.groovy:groovy-groovysh"
+            ]
         },
         "junit:junit": {
-            "locked": "4.13.2"
+            "locked": "4.13.2",
+            "transitive": [
+                "org.codehaus.groovy:groovy-test",
+                "org.junit.vintage:junit-vintage-engine",
+                "org.spockframework:spock-core"
+            ]
+        },
+        "net.bytebuddy:byte-buddy": {
+            "locked": "1.10.22",
+            "transitive": [
+                "org.mockito:mockito-core"
+            ]
+        },
+        "net.bytebuddy:byte-buddy-agent": {
+            "locked": "1.10.22",
+            "transitive": [
+                "org.mockito:mockito-core"
+            ]
+        },
+        "net.minidev:accessors-smart": {
+            "locked": "2.3.1",
+            "transitive": [
+                "net.minidev:json-smart"
+            ]
+        },
+        "net.minidev:json-smart": {
+            "locked": "2.3.1",
+            "transitive": [
+                "com.jayway.jsonpath:json-path"
+            ]
+        },
+        "org.apache.ant:ant": {
+            "locked": "1.9.15",
+            "transitive": [
+                "org.codehaus.groovy:groovy-ant"
+            ]
+        },
+        "org.apache.ant:ant-launcher": {
+            "locked": "1.9.15",
+            "transitive": [
+                "org.apache.ant:ant"
+            ]
         },
         "org.apache.bval:bval-jsr": {
             "locked": "2.0.5"
         },
         "org.apache.commons:commons-lang3": {
-            "locked": "3.12.0"
+            "locked": "3.10"
         },
         "org.apache.logging.log4j:log4j-api": {
-            "locked": "2.17.1"
+            "locked": "2.17.1",
+            "transitive": [
+                "org.apache.logging.log4j:log4j-core",
+                "org.apache.logging.log4j:log4j-jul",
+                "org.apache.logging.log4j:log4j-slf4j-impl",
+                "org.apache.logging.log4j:log4j-web"
+            ]
         },
         "org.apache.logging.log4j:log4j-core": {
-            "locked": "2.17.1"
+            "locked": "2.17.1",
+            "transitive": [
+                "org.apache.logging.log4j:log4j-web",
+                "org.springframework.boot:spring-boot-starter-log4j2"
+            ]
         },
         "org.apache.logging.log4j:log4j-jul": {
-            "locked": "2.17.1"
+            "locked": "2.17.1",
+            "transitive": [
+                "org.springframework.boot:spring-boot-starter-log4j2"
+            ]
         },
         "org.apache.logging.log4j:log4j-slf4j-impl": {
-            "locked": "2.17.1"
+            "locked": "2.17.1",
+            "transitive": [
+                "org.springframework.boot:spring-boot-starter-log4j2"
+            ]
         },
         "org.apache.logging.log4j:log4j-web": {
             "locked": "2.17.1"
         },
-<<<<<<< HEAD
-=======
         "org.apiguardian:apiguardian-api": {
             "locked": "1.1.0",
             "transitive": [
@@ -487,29 +646,358 @@
                 "org.spockframework:spock-spring"
             ]
         },
->>>>>>> bc9df66c
         "org.codehaus.groovy:groovy-all": {
             "locked": "2.5.13"
         },
+        "org.codehaus.groovy:groovy-ant": {
+            "locked": "2.5.14",
+            "transitive": [
+                "org.codehaus.groovy:groovy-all"
+            ]
+        },
+        "org.codehaus.groovy:groovy-cli-commons": {
+            "locked": "2.5.14",
+            "transitive": [
+                "org.codehaus.groovy:groovy-all"
+            ]
+        },
+        "org.codehaus.groovy:groovy-cli-picocli": {
+            "locked": "2.5.14",
+            "transitive": [
+                "org.codehaus.groovy:groovy-all",
+                "org.codehaus.groovy:groovy-console",
+                "org.codehaus.groovy:groovy-docgenerator",
+                "org.codehaus.groovy:groovy-groovydoc",
+                "org.codehaus.groovy:groovy-groovysh"
+            ]
+        },
+        "org.codehaus.groovy:groovy-console": {
+            "locked": "2.5.14",
+            "transitive": [
+                "org.codehaus.groovy:groovy-all",
+                "org.codehaus.groovy:groovy-groovysh"
+            ]
+        },
+        "org.codehaus.groovy:groovy-datetime": {
+            "locked": "2.5.14",
+            "transitive": [
+                "org.codehaus.groovy:groovy-all"
+            ]
+        },
+        "org.codehaus.groovy:groovy-docgenerator": {
+            "locked": "2.5.14",
+            "transitive": [
+                "org.codehaus.groovy:groovy-all"
+            ]
+        },
+        "org.codehaus.groovy:groovy-groovydoc": {
+            "locked": "2.5.14",
+            "transitive": [
+                "org.codehaus.groovy:groovy-all",
+                "org.codehaus.groovy:groovy-ant"
+            ]
+        },
+        "org.codehaus.groovy:groovy-groovysh": {
+            "locked": "2.5.14",
+            "transitive": [
+                "org.codehaus.groovy:groovy-all"
+            ]
+        },
+        "org.codehaus.groovy:groovy-jmx": {
+            "locked": "2.5.14",
+            "transitive": [
+                "org.codehaus.groovy:groovy-all"
+            ]
+        },
+        "org.codehaus.groovy:groovy-json": {
+            "locked": "2.5.14",
+            "transitive": [
+                "org.codehaus.groovy:groovy-all",
+                "org.spockframework:spock-core",
+                "org.spockframework:spock-spring"
+            ]
+        },
+        "org.codehaus.groovy:groovy-jsr223": {
+            "locked": "2.5.14",
+            "transitive": [
+                "org.codehaus.groovy:groovy-all"
+            ]
+        },
+        "org.codehaus.groovy:groovy-macro": {
+            "locked": "2.5.14",
+            "transitive": [
+                "org.codehaus.groovy:groovy-all",
+                "org.spockframework:spock-core",
+                "org.spockframework:spock-spring"
+            ]
+        },
+        "org.codehaus.groovy:groovy-nio": {
+            "locked": "2.5.14",
+            "transitive": [
+                "org.codehaus.groovy:groovy-all",
+                "org.spockframework:spock-core",
+                "org.spockframework:spock-spring"
+            ]
+        },
+        "org.codehaus.groovy:groovy-servlet": {
+            "locked": "2.5.14",
+            "transitive": [
+                "org.codehaus.groovy:groovy-all"
+            ]
+        },
+        "org.codehaus.groovy:groovy-sql": {
+            "locked": "2.5.14",
+            "transitive": [
+                "org.codehaus.groovy:groovy-all",
+                "org.spockframework:spock-core",
+                "org.spockframework:spock-spring"
+            ]
+        },
+        "org.codehaus.groovy:groovy-swing": {
+            "locked": "2.5.14",
+            "transitive": [
+                "org.codehaus.groovy:groovy-all",
+                "org.codehaus.groovy:groovy-console"
+            ]
+        },
+        "org.codehaus.groovy:groovy-templates": {
+            "locked": "2.5.14",
+            "transitive": [
+                "org.codehaus.groovy:groovy-all",
+                "org.codehaus.groovy:groovy-console",
+                "org.codehaus.groovy:groovy-docgenerator",
+                "org.codehaus.groovy:groovy-groovydoc",
+                "org.codehaus.groovy:groovy-servlet",
+                "org.spockframework:spock-core",
+                "org.spockframework:spock-spring"
+            ]
+        },
+        "org.codehaus.groovy:groovy-test": {
+            "locked": "2.5.14",
+            "transitive": [
+                "org.codehaus.groovy:groovy-all",
+                "org.spockframework:spock-core",
+                "org.spockframework:spock-spring"
+            ]
+        },
+        "org.codehaus.groovy:groovy-test-junit5": {
+            "locked": "2.5.14",
+            "transitive": [
+                "org.codehaus.groovy:groovy-all"
+            ]
+        },
+        "org.codehaus.groovy:groovy-testng": {
+            "locked": "2.5.14",
+            "transitive": [
+                "org.codehaus.groovy:groovy-all"
+            ]
+        },
+        "org.codehaus.groovy:groovy-xml": {
+            "locked": "2.5.14",
+            "transitive": [
+                "org.codehaus.groovy:groovy-all",
+                "org.codehaus.groovy:groovy-servlet",
+                "org.codehaus.groovy:groovy-templates",
+                "org.spockframework:spock-core",
+                "org.spockframework:spock-spring"
+            ]
+        },
         "org.glassfish.jaxb:jaxb-runtime": {
             "locked": "2.3.3"
         },
+        "org.glassfish.jaxb:txw2": {
+            "locked": "2.3.4",
+            "transitive": [
+                "org.glassfish.jaxb:jaxb-runtime"
+            ]
+        },
+        "org.glassfish:jakarta.el": {
+            "locked": "3.0.3",
+            "transitive": [
+                "org.springframework.boot:spring-boot-starter-validation"
+            ]
+        },
+        "org.hamcrest:hamcrest": {
+            "locked": "2.2",
+            "transitive": [
+                "org.hamcrest:hamcrest-core",
+                "org.springframework.boot:spring-boot-starter-test"
+            ]
+        },
+        "org.hamcrest:hamcrest-core": {
+            "locked": "2.2",
+            "transitive": [
+                "junit:junit"
+            ]
+        },
+        "org.hibernate.validator:hibernate-validator": {
+            "locked": "6.1.7.Final",
+            "transitive": [
+                "org.springframework.boot:spring-boot-starter-validation"
+            ]
+        },
+        "org.jboss.logging:jboss-logging": {
+            "locked": "3.4.2.Final",
+            "transitive": [
+                "org.hibernate.validator:hibernate-validator"
+            ]
+        },
+        "org.junit.jupiter:junit-jupiter": {
+            "locked": "5.6.3",
+            "transitive": [
+                "org.springframework.boot:spring-boot-starter-test"
+            ]
+        },
+        "org.junit.jupiter:junit-jupiter-api": {
+            "locked": "5.6.3",
+            "transitive": [
+                "org.codehaus.groovy:groovy-test-junit5",
+                "org.junit.jupiter:junit-jupiter",
+                "org.junit.jupiter:junit-jupiter-params"
+            ]
+        },
+        "org.junit.jupiter:junit-jupiter-params": {
+            "locked": "5.6.3",
+            "transitive": [
+                "org.junit.jupiter:junit-jupiter"
+            ]
+        },
+        "org.junit.platform:junit-platform-commons": {
+            "locked": "1.6.3",
+            "transitive": [
+                "org.junit.jupiter:junit-jupiter-api",
+                "org.junit.platform:junit-platform-engine"
+            ]
+        },
+        "org.junit.platform:junit-platform-engine": {
+            "locked": "1.6.3",
+            "transitive": [
+                "org.junit.platform:junit-platform-launcher",
+                "org.junit.vintage:junit-vintage-engine"
+            ]
+        },
+        "org.junit.platform:junit-platform-launcher": {
+            "locked": "1.6.3",
+            "transitive": [
+                "org.codehaus.groovy:groovy-test-junit5"
+            ]
+        },
+        "org.junit.vintage:junit-vintage-engine": {
+            "locked": "5.6.3",
+            "transitive": [
+                "org.springframework.boot:spring-boot-starter-test"
+            ]
+        },
+        "org.junit:junit-bom": {
+            "locked": "5.6.3",
+            "transitive": [
+                "org.junit.jupiter:junit-jupiter",
+                "org.junit.jupiter:junit-jupiter-api",
+                "org.junit.jupiter:junit-jupiter-params",
+                "org.junit.platform:junit-platform-commons",
+                "org.junit.platform:junit-platform-engine",
+                "org.junit.platform:junit-platform-launcher",
+                "org.junit.vintage:junit-vintage-engine"
+            ]
+        },
+        "org.mockito:mockito-core": {
+            "locked": "3.3.3",
+            "transitive": [
+                "org.mockito:mockito-junit-jupiter",
+                "org.springframework.boot:spring-boot-starter-test"
+            ]
+        },
+        "org.mockito:mockito-junit-jupiter": {
+            "locked": "3.3.3",
+            "transitive": [
+                "org.springframework.boot:spring-boot-starter-test"
+            ]
+        },
+        "org.objenesis:objenesis": {
+            "locked": "2.6",
+            "transitive": [
+                "org.mockito:mockito-core"
+            ]
+        },
+        "org.opentest4j:opentest4j": {
+            "locked": "1.2.0",
+            "transitive": [
+                "org.junit.jupiter:junit-jupiter-api",
+                "org.junit.platform:junit-platform-engine"
+            ]
+        },
+        "org.ow2.asm:asm": {
+            "locked": "5.0.4",
+            "transitive": [
+                "net.minidev:accessors-smart"
+            ]
+        },
+        "org.skyscreamer:jsonassert": {
+            "locked": "1.5.0",
+            "transitive": [
+                "org.springframework.boot:spring-boot-starter-test"
+            ]
+        },
+        "org.slf4j:jul-to-slf4j": {
+            "locked": "1.7.30",
+            "transitive": [
+                "org.springframework.boot:spring-boot-starter-log4j2",
+                "org.springframework.boot:spring-boot-starter-logging"
+            ]
+        },
+        "org.slf4j:slf4j-api": {
+            "locked": "1.7.30",
+            "transitive": [
+                "com.jayway.jsonpath:json-path",
+                "org.apache.logging.log4j:log4j-slf4j-impl",
+                "org.slf4j:jul-to-slf4j"
+            ]
+        },
         "org.spockframework:spock-core": {
-            "locked": "1.3-groovy-2.5"
+            "locked": "1.3-groovy-2.5",
+            "transitive": [
+                "org.spockframework:spock-spring"
+            ]
         },
         "org.spockframework:spock-spring": {
             "locked": "1.3-groovy-2.5"
         },
+        "org.springframework.boot:spring-boot": {
+            "locked": "2.3.12.RELEASE",
+            "transitive": [
+                "org.springframework.boot:spring-boot-autoconfigure",
+                "org.springframework.boot:spring-boot-starter",
+                "org.springframework.boot:spring-boot-test",
+                "org.springframework.boot:spring-boot-test-autoconfigure"
+            ]
+        },
+        "org.springframework.boot:spring-boot-autoconfigure": {
+            "locked": "2.3.12.RELEASE",
+            "transitive": [
+                "org.springframework.boot:spring-boot-starter",
+                "org.springframework.boot:spring-boot-test-autoconfigure"
+            ]
+        },
+        "org.springframework.boot:spring-boot-starter": {
+            "locked": "2.3.12.RELEASE",
+            "transitive": [
+                "org.springframework.boot:spring-boot-starter-test",
+                "org.springframework.boot:spring-boot-starter-validation"
+            ]
+        },
         "org.springframework.boot:spring-boot-starter-log4j2": {
-            "locked": "2.6.6"
+            "locked": "2.3.12.RELEASE"
+        },
+        "org.springframework.boot:spring-boot-starter-logging": {
+            "locked": "2.3.12.RELEASE",
+            "transitive": [
+                "org.springframework.boot:spring-boot-starter"
+            ]
         },
         "org.springframework.boot:spring-boot-starter-test": {
-            "locked": "2.6.6"
+            "locked": "2.3.12.RELEASE"
         },
         "org.springframework.boot:spring-boot-starter-validation": {
-<<<<<<< HEAD
-            "locked": "2.6.6"
-=======
             "locked": "2.3.12.RELEASE"
         },
         "org.springframework.boot:spring-boot-test": {
@@ -590,35 +1078,40 @@
             "transitive": [
                 "org.springframework.boot:spring-boot-starter"
             ]
->>>>>>> bc9df66c
         }
     },
     "testRuntimeClasspath": {
+        "com.beust:jcommander": {
+            "locked": "1.72",
+            "transitive": [
+                "org.testng:testng"
+            ]
+        },
         "com.fasterxml.jackson.core:jackson-annotations": {
-            "locked": "2.13.2"
+            "locked": "2.11.4",
+            "transitive": [
+                "com.fasterxml.jackson.core:jackson-databind"
+            ]
         },
         "com.fasterxml.jackson.core:jackson-core": {
-            "firstLevelTransitive": [
+            "locked": "2.11.4",
+            "transitive": [
+                "com.fasterxml.jackson.core:jackson-databind",
                 "com.netflix.conductor:conductor-common"
-            ],
-            "locked": "2.13.2"
+            ]
         },
         "com.fasterxml.jackson.core:jackson-databind": {
-            "firstLevelTransitive": [
+            "locked": "2.11.4",
+            "transitive": [
                 "com.netflix.conductor:conductor-common"
-            ],
-            "locked": "2.13.2.2"
-        },
-<<<<<<< HEAD
-        "com.github.rholder:guava-retrying": {
-            "firstLevelTransitive": [
-                "com.netflix.conductor:conductor-common"
-            ],
-            "locked": "2.0.0"
-        },
-        "com.google.guava:guava": {
-            "locked": "30.0-jre"
-=======
+            ]
+        },
+        "com.fasterxml:classmate": {
+            "locked": "1.5.1",
+            "transitive": [
+                "org.hibernate.validator:hibernate-validator"
+            ]
+        },
         "com.github.ben-manes.caffeine:caffeine": {
             "locked": "2.8.8"
         },
@@ -627,22 +1120,24 @@
             "transitive": [
                 "com.github.ben-manes.caffeine:caffeine"
             ]
->>>>>>> bc9df66c
         },
         "com.google.protobuf:protobuf-java": {
-            "firstLevelTransitive": [
+            "locked": "3.13.0",
+            "transitive": [
                 "com.netflix.conductor:conductor-common"
-            ],
-            "locked": "3.13.0"
+            ]
         },
         "com.jayway.jsonpath:json-path": {
-            "locked": "2.4.0"
+            "locked": "2.4.0",
+            "transitive": [
+                "org.springframework.boot:spring-boot-starter-test"
+            ]
         },
         "com.netflix.conductor:conductor-annotations": {
-            "firstLevelTransitive": [
+            "project": true,
+            "transitive": [
                 "com.netflix.conductor:conductor-common"
-            ],
-            "project": true
+            ]
         },
         "com.netflix.conductor:conductor-common": {
             "project": true
@@ -653,69 +1148,191 @@
         "com.spotify:completable-futures": {
             "locked": "0.3.3"
         },
+        "com.sun.activation:jakarta.activation": {
+            "locked": "1.2.2",
+            "transitive": [
+                "org.glassfish.jaxb:jaxb-runtime"
+            ]
+        },
+        "com.sun.istack:istack-commons-runtime": {
+            "locked": "3.0.11",
+            "transitive": [
+                "org.glassfish.jaxb:jaxb-runtime"
+            ]
+        },
+        "com.thoughtworks.qdox:qdox": {
+            "locked": "1.12.1",
+            "transitive": [
+                "org.codehaus.groovy:groovy-docgenerator"
+            ]
+        },
+        "com.vaadin.external.google:android-json": {
+            "locked": "0.0.20131108.vaadin1",
+            "transitive": [
+                "org.skyscreamer:jsonassert"
+            ]
+        },
+        "commons-cli:commons-cli": {
+            "locked": "1.4",
+            "transitive": [
+                "org.codehaus.groovy:groovy-cli-commons"
+            ]
+        },
         "commons-io:commons-io": {
             "locked": "2.7"
         },
+        "info.picocli:picocli": {
+            "locked": "4.3.2",
+            "transitive": [
+                "org.codehaus.groovy:groovy-cli-picocli"
+            ]
+        },
         "io.reactivex:rxjava": {
             "locked": "1.2.2"
         },
         "jakarta.activation:jakarta.activation-api": {
-            "locked": "2.0.0"
+            "locked": "2.0.0",
+            "transitive": [
+                "jakarta.xml.bind:jakarta.xml.bind-api"
+            ]
+        },
+        "jakarta.annotation:jakarta.annotation-api": {
+            "locked": "1.3.5",
+            "transitive": [
+                "org.springframework.boot:spring-boot-starter"
+            ]
+        },
+        "jakarta.validation:jakarta.validation-api": {
+            "locked": "2.0.2",
+            "transitive": [
+                "org.hibernate.validator:hibernate-validator"
+            ]
         },
         "jakarta.xml.bind:jakarta.xml.bind-api": {
-            "locked": "2.3.3"
+            "locked": "2.3.3",
+            "transitive": [
+                "org.glassfish.jaxb:jaxb-runtime",
+                "org.springframework.boot:spring-boot-starter-test"
+            ]
+        },
+        "jline:jline": {
+            "locked": "2.14.6",
+            "transitive": [
+                "org.codehaus.groovy:groovy-groovysh"
+            ]
         },
         "junit:junit": {
-            "locked": "4.13.2"
+            "locked": "4.13.2",
+            "transitive": [
+                "org.codehaus.groovy:groovy-test",
+                "org.junit.vintage:junit-vintage-engine",
+                "org.spockframework:spock-core"
+            ]
+        },
+        "net.bytebuddy:byte-buddy": {
+            "locked": "1.10.22",
+            "transitive": [
+                "org.mockito:mockito-core"
+            ]
+        },
+        "net.bytebuddy:byte-buddy-agent": {
+            "locked": "1.10.22",
+            "transitive": [
+                "org.mockito:mockito-core"
+            ]
+        },
+        "net.minidev:accessors-smart": {
+            "locked": "2.3.1",
+            "transitive": [
+                "net.minidev:json-smart"
+            ]
+        },
+        "net.minidev:json-smart": {
+            "locked": "2.3.1",
+            "transitive": [
+                "com.jayway.jsonpath:json-path"
+            ]
+        },
+        "org.apache.ant:ant": {
+            "locked": "1.9.15",
+            "transitive": [
+                "org.apache.ant:ant-junit",
+                "org.codehaus.groovy:groovy-ant"
+            ]
+        },
+        "org.apache.ant:ant-antlr": {
+            "locked": "1.9.15",
+            "transitive": [
+                "org.codehaus.groovy:groovy-ant"
+            ]
+        },
+        "org.apache.ant:ant-junit": {
+            "locked": "1.9.15",
+            "transitive": [
+                "org.codehaus.groovy:groovy-ant"
+            ]
+        },
+        "org.apache.ant:ant-launcher": {
+            "locked": "1.9.15",
+            "transitive": [
+                "org.apache.ant:ant",
+                "org.codehaus.groovy:groovy-ant"
+            ]
         },
         "org.apache.bval:bval-jsr": {
-            "firstLevelTransitive": [
+            "locked": "2.0.5",
+            "transitive": [
                 "com.netflix.conductor:conductor-common"
-            ],
-            "locked": "2.0.5"
+            ]
         },
         "org.apache.commons:commons-lang3": {
-            "firstLevelTransitive": [
+            "locked": "3.10",
+            "transitive": [
                 "com.netflix.conductor:conductor-common"
-            ],
-            "locked": "3.12.0"
+            ]
         },
         "org.apache.logging.log4j:log4j-api": {
-            "firstLevelTransitive": [
+            "locked": "2.17.1",
+            "transitive": [
+                "com.netflix.conductor:conductor-annotations",
+                "com.netflix.conductor:conductor-common",
+                "org.apache.logging.log4j:log4j-core",
+                "org.apache.logging.log4j:log4j-jul",
+                "org.apache.logging.log4j:log4j-slf4j-impl",
+                "org.apache.logging.log4j:log4j-web"
+            ]
+        },
+        "org.apache.logging.log4j:log4j-core": {
+            "locked": "2.17.1",
+            "transitive": [
+                "com.netflix.conductor:conductor-annotations",
+                "com.netflix.conductor:conductor-common",
+                "org.apache.logging.log4j:log4j-slf4j-impl",
+                "org.apache.logging.log4j:log4j-web",
+                "org.springframework.boot:spring-boot-starter-log4j2"
+            ]
+        },
+        "org.apache.logging.log4j:log4j-jul": {
+            "locked": "2.17.1",
+            "transitive": [
+                "com.netflix.conductor:conductor-annotations",
+                "com.netflix.conductor:conductor-common",
+                "org.springframework.boot:spring-boot-starter-log4j2"
+            ]
+        },
+        "org.apache.logging.log4j:log4j-slf4j-impl": {
+            "locked": "2.17.1",
+            "transitive": [
+                "com.netflix.conductor:conductor-annotations",
+                "com.netflix.conductor:conductor-common",
+                "org.springframework.boot:spring-boot-starter-log4j2"
+            ]
+        },
+        "org.apache.logging.log4j:log4j-web": {
+            "locked": "2.17.1",
+            "transitive": [
                 "com.netflix.conductor:conductor-annotations",
                 "com.netflix.conductor:conductor-common"
-            ],
-            "locked": "2.17.1"
-        },
-        "org.apache.logging.log4j:log4j-core": {
-            "firstLevelTransitive": [
-                "com.netflix.conductor:conductor-annotations",
-                "com.netflix.conductor:conductor-common"
-            ],
-            "locked": "2.17.1"
-        },
-        "org.apache.logging.log4j:log4j-jul": {
-            "firstLevelTransitive": [
-                "com.netflix.conductor:conductor-annotations",
-                "com.netflix.conductor:conductor-common"
-            ],
-            "locked": "2.17.1"
-        },
-        "org.apache.logging.log4j:log4j-slf4j-impl": {
-            "firstLevelTransitive": [
-                "com.netflix.conductor:conductor-annotations",
-                "com.netflix.conductor:conductor-common"
-            ],
-            "locked": "2.17.1"
-        },
-        "org.apache.logging.log4j:log4j-web": {
-            "firstLevelTransitive": [
-                "com.netflix.conductor:conductor-annotations",
-                "com.netflix.conductor:conductor-common"
-<<<<<<< HEAD
-            ],
-            "locked": "2.17.1"
-=======
             ]
         },
         "org.apiguardian:apiguardian-api": {
@@ -769,30 +1386,372 @@
                 "org.spockframework:spock-core",
                 "org.spockframework:spock-spring"
             ]
->>>>>>> bc9df66c
         },
         "org.codehaus.groovy:groovy-all": {
             "locked": "2.5.13"
         },
+        "org.codehaus.groovy:groovy-ant": {
+            "locked": "2.5.14",
+            "transitive": [
+                "org.codehaus.groovy:groovy-all"
+            ]
+        },
+        "org.codehaus.groovy:groovy-cli-commons": {
+            "locked": "2.5.14",
+            "transitive": [
+                "org.codehaus.groovy:groovy-all"
+            ]
+        },
+        "org.codehaus.groovy:groovy-cli-picocli": {
+            "locked": "2.5.14",
+            "transitive": [
+                "org.codehaus.groovy:groovy-all",
+                "org.codehaus.groovy:groovy-console",
+                "org.codehaus.groovy:groovy-docgenerator",
+                "org.codehaus.groovy:groovy-groovydoc",
+                "org.codehaus.groovy:groovy-groovysh"
+            ]
+        },
+        "org.codehaus.groovy:groovy-console": {
+            "locked": "2.5.14",
+            "transitive": [
+                "org.codehaus.groovy:groovy-all",
+                "org.codehaus.groovy:groovy-groovysh"
+            ]
+        },
+        "org.codehaus.groovy:groovy-datetime": {
+            "locked": "2.5.14",
+            "transitive": [
+                "org.codehaus.groovy:groovy-all"
+            ]
+        },
+        "org.codehaus.groovy:groovy-docgenerator": {
+            "locked": "2.5.14",
+            "transitive": [
+                "org.codehaus.groovy:groovy-all",
+                "org.codehaus.groovy:groovy-groovydoc"
+            ]
+        },
+        "org.codehaus.groovy:groovy-groovydoc": {
+            "locked": "2.5.14",
+            "transitive": [
+                "org.codehaus.groovy:groovy-all",
+                "org.codehaus.groovy:groovy-ant"
+            ]
+        },
+        "org.codehaus.groovy:groovy-groovysh": {
+            "locked": "2.5.14",
+            "transitive": [
+                "org.codehaus.groovy:groovy-all"
+            ]
+        },
+        "org.codehaus.groovy:groovy-jmx": {
+            "locked": "2.5.14",
+            "transitive": [
+                "org.codehaus.groovy:groovy-all"
+            ]
+        },
+        "org.codehaus.groovy:groovy-json": {
+            "locked": "2.5.14",
+            "transitive": [
+                "org.codehaus.groovy:groovy-all",
+                "org.spockframework:spock-core",
+                "org.spockframework:spock-spring"
+            ]
+        },
+        "org.codehaus.groovy:groovy-jsr223": {
+            "locked": "2.5.14",
+            "transitive": [
+                "org.codehaus.groovy:groovy-all"
+            ]
+        },
+        "org.codehaus.groovy:groovy-macro": {
+            "locked": "2.5.14",
+            "transitive": [
+                "org.codehaus.groovy:groovy-all",
+                "org.spockframework:spock-core",
+                "org.spockframework:spock-spring"
+            ]
+        },
+        "org.codehaus.groovy:groovy-nio": {
+            "locked": "2.5.14",
+            "transitive": [
+                "org.codehaus.groovy:groovy-all",
+                "org.spockframework:spock-core",
+                "org.spockframework:spock-spring"
+            ]
+        },
+        "org.codehaus.groovy:groovy-servlet": {
+            "locked": "2.5.14",
+            "transitive": [
+                "org.codehaus.groovy:groovy-all"
+            ]
+        },
+        "org.codehaus.groovy:groovy-sql": {
+            "locked": "2.5.14",
+            "transitive": [
+                "org.codehaus.groovy:groovy-all",
+                "org.spockframework:spock-core",
+                "org.spockframework:spock-spring"
+            ]
+        },
+        "org.codehaus.groovy:groovy-swing": {
+            "locked": "2.5.14",
+            "transitive": [
+                "org.codehaus.groovy:groovy-all",
+                "org.codehaus.groovy:groovy-console"
+            ]
+        },
+        "org.codehaus.groovy:groovy-templates": {
+            "locked": "2.5.14",
+            "transitive": [
+                "org.codehaus.groovy:groovy-all",
+                "org.codehaus.groovy:groovy-console",
+                "org.codehaus.groovy:groovy-docgenerator",
+                "org.codehaus.groovy:groovy-groovydoc",
+                "org.codehaus.groovy:groovy-servlet",
+                "org.spockframework:spock-core",
+                "org.spockframework:spock-spring"
+            ]
+        },
+        "org.codehaus.groovy:groovy-test": {
+            "locked": "2.5.14",
+            "transitive": [
+                "org.codehaus.groovy:groovy-all",
+                "org.spockframework:spock-core",
+                "org.spockframework:spock-spring"
+            ]
+        },
+        "org.codehaus.groovy:groovy-test-junit5": {
+            "locked": "2.5.14",
+            "transitive": [
+                "org.codehaus.groovy:groovy-all"
+            ]
+        },
+        "org.codehaus.groovy:groovy-testng": {
+            "locked": "2.5.14",
+            "transitive": [
+                "org.codehaus.groovy:groovy-all"
+            ]
+        },
+        "org.codehaus.groovy:groovy-xml": {
+            "locked": "2.5.14",
+            "transitive": [
+                "org.codehaus.groovy:groovy-all",
+                "org.codehaus.groovy:groovy-servlet",
+                "org.codehaus.groovy:groovy-templates",
+                "org.spockframework:spock-core",
+                "org.spockframework:spock-spring"
+            ]
+        },
         "org.glassfish.jaxb:jaxb-runtime": {
             "locked": "2.3.3"
         },
+        "org.glassfish.jaxb:txw2": {
+            "locked": "2.3.4",
+            "transitive": [
+                "org.glassfish.jaxb:jaxb-runtime"
+            ]
+        },
+        "org.glassfish:jakarta.el": {
+            "locked": "3.0.3",
+            "transitive": [
+                "org.springframework.boot:spring-boot-starter-validation"
+            ]
+        },
+        "org.hamcrest:hamcrest": {
+            "locked": "2.2",
+            "transitive": [
+                "org.hamcrest:hamcrest-core",
+                "org.springframework.boot:spring-boot-starter-test"
+            ]
+        },
+        "org.hamcrest:hamcrest-core": {
+            "locked": "2.2",
+            "transitive": [
+                "junit:junit"
+            ]
+        },
+        "org.hibernate.validator:hibernate-validator": {
+            "locked": "6.1.7.Final",
+            "transitive": [
+                "org.springframework.boot:spring-boot-starter-validation"
+            ]
+        },
+        "org.jboss.logging:jboss-logging": {
+            "locked": "3.4.2.Final",
+            "transitive": [
+                "org.hibernate.validator:hibernate-validator"
+            ]
+        },
+        "org.junit.jupiter:junit-jupiter": {
+            "locked": "5.6.3",
+            "transitive": [
+                "org.springframework.boot:spring-boot-starter-test"
+            ]
+        },
+        "org.junit.jupiter:junit-jupiter-api": {
+            "locked": "5.6.3",
+            "transitive": [
+                "org.codehaus.groovy:groovy-test-junit5",
+                "org.junit.jupiter:junit-jupiter",
+                "org.junit.jupiter:junit-jupiter-engine",
+                "org.junit.jupiter:junit-jupiter-params",
+                "org.mockito:mockito-junit-jupiter"
+            ]
+        },
+        "org.junit.jupiter:junit-jupiter-engine": {
+            "locked": "5.6.3",
+            "transitive": [
+                "org.codehaus.groovy:groovy-test-junit5",
+                "org.junit.jupiter:junit-jupiter"
+            ]
+        },
+        "org.junit.jupiter:junit-jupiter-params": {
+            "locked": "5.6.3",
+            "transitive": [
+                "org.junit.jupiter:junit-jupiter"
+            ]
+        },
+        "org.junit.platform:junit-platform-commons": {
+            "locked": "1.6.3",
+            "transitive": [
+                "org.junit.jupiter:junit-jupiter-api",
+                "org.junit.platform:junit-platform-engine"
+            ]
+        },
+        "org.junit.platform:junit-platform-engine": {
+            "locked": "1.6.3",
+            "transitive": [
+                "org.junit.jupiter:junit-jupiter-engine",
+                "org.junit.platform:junit-platform-launcher",
+                "org.junit.vintage:junit-vintage-engine"
+            ]
+        },
+        "org.junit.platform:junit-platform-launcher": {
+            "locked": "1.6.3",
+            "transitive": [
+                "org.codehaus.groovy:groovy-test-junit5"
+            ]
+        },
+        "org.junit.vintage:junit-vintage-engine": {
+            "locked": "5.6.3",
+            "transitive": [
+                "org.springframework.boot:spring-boot-starter-test"
+            ]
+        },
+        "org.junit:junit-bom": {
+            "locked": "5.6.3",
+            "transitive": [
+                "org.junit.jupiter:junit-jupiter",
+                "org.junit.jupiter:junit-jupiter-api",
+                "org.junit.jupiter:junit-jupiter-engine",
+                "org.junit.jupiter:junit-jupiter-params",
+                "org.junit.platform:junit-platform-commons",
+                "org.junit.platform:junit-platform-engine",
+                "org.junit.platform:junit-platform-launcher",
+                "org.junit.vintage:junit-vintage-engine"
+            ]
+        },
+        "org.mockito:mockito-core": {
+            "locked": "3.3.3",
+            "transitive": [
+                "org.mockito:mockito-junit-jupiter",
+                "org.springframework.boot:spring-boot-starter-test"
+            ]
+        },
+        "org.mockito:mockito-junit-jupiter": {
+            "locked": "3.3.3",
+            "transitive": [
+                "org.springframework.boot:spring-boot-starter-test"
+            ]
+        },
+        "org.objenesis:objenesis": {
+            "locked": "2.6",
+            "transitive": [
+                "org.mockito:mockito-core"
+            ]
+        },
+        "org.opentest4j:opentest4j": {
+            "locked": "1.2.0",
+            "transitive": [
+                "org.junit.jupiter:junit-jupiter-api",
+                "org.junit.platform:junit-platform-engine"
+            ]
+        },
+        "org.ow2.asm:asm": {
+            "locked": "5.0.4",
+            "transitive": [
+                "net.minidev:accessors-smart"
+            ]
+        },
+        "org.skyscreamer:jsonassert": {
+            "locked": "1.5.0",
+            "transitive": [
+                "org.springframework.boot:spring-boot-starter-test"
+            ]
+        },
+        "org.slf4j:jul-to-slf4j": {
+            "locked": "1.7.30",
+            "transitive": [
+                "org.springframework.boot:spring-boot-starter-log4j2",
+                "org.springframework.boot:spring-boot-starter-logging"
+            ]
+        },
+        "org.slf4j:slf4j-api": {
+            "locked": "1.7.30",
+            "transitive": [
+                "com.jayway.jsonpath:json-path",
+                "com.netflix.spectator:spectator-api",
+                "org.apache.logging.log4j:log4j-slf4j-impl",
+                "org.slf4j:jul-to-slf4j"
+            ]
+        },
         "org.spockframework:spock-core": {
-            "locked": "1.3-groovy-2.5"
+            "locked": "1.3-groovy-2.5",
+            "transitive": [
+                "org.spockframework:spock-spring"
+            ]
         },
         "org.spockframework:spock-spring": {
             "locked": "1.3-groovy-2.5"
         },
+        "org.springframework.boot:spring-boot": {
+            "locked": "2.3.12.RELEASE",
+            "transitive": [
+                "org.springframework.boot:spring-boot-autoconfigure",
+                "org.springframework.boot:spring-boot-starter",
+                "org.springframework.boot:spring-boot-test",
+                "org.springframework.boot:spring-boot-test-autoconfigure"
+            ]
+        },
+        "org.springframework.boot:spring-boot-autoconfigure": {
+            "locked": "2.3.12.RELEASE",
+            "transitive": [
+                "org.springframework.boot:spring-boot-starter",
+                "org.springframework.boot:spring-boot-test-autoconfigure"
+            ]
+        },
+        "org.springframework.boot:spring-boot-starter": {
+            "locked": "2.3.12.RELEASE",
+            "transitive": [
+                "org.springframework.boot:spring-boot-starter-test",
+                "org.springframework.boot:spring-boot-starter-validation"
+            ]
+        },
         "org.springframework.boot:spring-boot-starter-log4j2": {
-            "locked": "2.6.6"
+            "locked": "2.3.12.RELEASE"
+        },
+        "org.springframework.boot:spring-boot-starter-logging": {
+            "locked": "2.3.12.RELEASE",
+            "transitive": [
+                "org.springframework.boot:spring-boot-starter"
+            ]
         },
         "org.springframework.boot:spring-boot-starter-test": {
-            "locked": "2.6.6"
+            "locked": "2.3.12.RELEASE"
         },
         "org.springframework.boot:spring-boot-starter-validation": {
-<<<<<<< HEAD
-            "locked": "2.6.6"
-=======
             "locked": "2.3.12.RELEASE"
         },
         "org.springframework.boot:spring-boot-test": {
@@ -879,7 +1838,6 @@
             "transitive": [
                 "org.springframework.boot:spring-boot-starter"
             ]
->>>>>>> bc9df66c
         }
     }
 }