--- conflicted
+++ resolved
@@ -3,12 +3,11 @@
 import org.apache.http.HttpHost;
 import org.elasticsearch.client.RestClient;
 
+import javax.inject.Inject;
+import javax.inject.Provider;
 import java.net.URI;
 import java.util.List;
 import java.util.stream.Collectors;
-
-import javax.inject.Inject;
-import javax.inject.Provider;
 
 public class ElasticSearchRestClientProvider implements Provider<RestClient> {
     private final ElasticSearchConfiguration configuration;
@@ -25,13 +24,8 @@
 
     private HttpHost[] convertToHttpHosts(List<URI> hosts) {
         List<HttpHost> list = hosts.stream()
-<<<<<<< HEAD
                 .map(host -> new HttpHost(host.getHost(), host.getPort(), host.getScheme()))
                 .collect(Collectors.toList());
-=======
-            .map(host -> new HttpHost(host.getHost(), host.getPort(), host.getScheme()))
-            .collect(Collectors.toList());
->>>>>>> 2dc0d42e
 
         return list.toArray(new HttpHost[list.size()]);
     }
