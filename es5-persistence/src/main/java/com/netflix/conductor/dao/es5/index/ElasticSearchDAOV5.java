--- conflicted
+++ resolved
@@ -161,7 +161,6 @@
                 TimeUnit.MINUTES,
                 new LinkedBlockingQueue<>());
     }
-<<<<<<< HEAD
 
     @Override
     public void setup() throws Exception {
@@ -335,7 +334,10 @@
             QueryStringQueryBuilder stringQuery = QueryBuilders.queryStringQuery("*");
             BoolQueryBuilder fq = QueryBuilders.boolQuery().must(stringQuery).must(filterQuery);
 
-            final SearchRequestBuilder srb = elasticSearchClient.prepareSearch(indexName).setQuery(fq).setTypes(TASK_DOC_TYPE);
+            final SearchRequestBuilder srb = elasticSearchClient.prepareSearch(logIndexPrefix + "*")
+                    .setQuery(fq).setTypes(LOG_DOC_TYPE)
+                    .addSort(SortBuilders.fieldSort("createdTime")
+                            .order(SortOrder.ASC));
             SearchResponse response = srb.execute().actionGet();
             SearchHit[] hits = response.getHits().getHits();
             List<TaskExecLog> logs = new ArrayList<>(hits.length);
@@ -443,7 +445,7 @@
     @Override
     public void updateWorkflow(String workflowInstanceId, String[] keys, Object[] values) {
         if (keys.length != values.length) {
-            throw new IllegalArgumentException("Number of keys and values should be same.");
+            throw new ApplicationException(Code.INVALID_INPUT, "Number of keys and values do not match");
         }
 
         UpdateRequest request = new UpdateRequest(indexName, WORKFLOW_DOC_TYPE, workflowInstanceId);
@@ -543,400 +545,6 @@
                 .setTypes("workflow")
                 .setQuery(q)
                 .setSize(5000)
-=======
-	
-	@Inject
-	public ElasticSearchDAOV5(Client elasticSearchClient, Configuration config, ObjectMapper objectMapper) {
-		this.objectMapper = objectMapper;
-		this.elasticSearchClient = elasticSearchClient;
-		this.indexName = config.getProperty("workflow.elasticsearch.index.name", null);
-		
-		try {
-			
-			initIndex();
-			updateIndexName(config);
-			Executors.newScheduledThreadPool(1).scheduleAtFixedRate(() -> updateIndexName(config), 0, 1, TimeUnit.HOURS);
-			
-		} catch (Exception e) {
-			logger.error(e.getMessage(), e);
-		}
-
-		int corePoolSize = 6;
-		int maximumPoolSize = 12;
-		long keepAliveTime = 1L;
-		this.executorService = new ThreadPoolExecutor(corePoolSize,
-				maximumPoolSize,
-				keepAliveTime,
-				TimeUnit.MINUTES,
-				new LinkedBlockingQueue<>());
-	}
-	
-	private void updateIndexName(Configuration config) {
-		this.logIndexPrefix = config.getProperty("workflow.elasticsearch.tasklog.index.name", "task_log");
-		this.logIndexName = this.logIndexPrefix + "_" + SIMPLE_DATE_FORMAT.format(new Date());
-
-		try {
-			elasticSearchClient.admin().indices().prepareGetIndex().addIndices(logIndexName).execute().actionGet();
-		} catch (IndexNotFoundException infe) {
-			try {
-				elasticSearchClient.admin().indices().prepareCreate(logIndexName).execute().actionGet();
-			} catch (ResourceAlreadyExistsException ilee) {
-
-			} catch (Exception e) {
-				logger.error("Failed to update log index name: {}", logIndexName, e);
-			}
-		}
-	}
-	
-	/**
-	 * Initializes the index with required templates and mappings.
-	 */
-	private void initIndex() throws Exception {
-
-		//0. Add the tasklog template
-		GetIndexTemplatesResponse result = elasticSearchClient.admin().indices().prepareGetTemplates("tasklog_template").execute().actionGet();
-		if(result.getIndexTemplates().isEmpty()) {
-			logger.info("Creating the index template 'tasklog_template'");
-			InputStream stream = ElasticSearchDAOV5.class.getResourceAsStream("/template_tasklog.json");
-			byte[] templateSource = IOUtils.toByteArray(stream);
-			
-			try {
-				elasticSearchClient.admin().indices().preparePutTemplate("tasklog_template").setSource(templateSource, XContentType.JSON).execute().actionGet();
-			}catch(Exception e) {
-				logger.error("Failed to init tasklog_template", e);
-			}
-		}
-	
-		//1. Create the required index
-		try {
-			elasticSearchClient.admin().indices().prepareGetIndex().addIndices(indexName).execute().actionGet();
-		}catch(IndexNotFoundException infe) {
-			try {
-				elasticSearchClient.admin().indices().prepareCreate(indexName).execute().actionGet();
-			}catch(ResourceAlreadyExistsException done) {}
-		}
-				
-		//2. Add Mappings for the workflow document type
-		GetMappingsResponse getMappingsResponse = elasticSearchClient.admin().indices().prepareGetMappings(indexName).addTypes(WORKFLOW_DOC_TYPE).execute().actionGet();
-		if(getMappingsResponse.mappings().isEmpty()) {
-			logger.info("Adding the workflow type mappings");
-			InputStream stream = ElasticSearchDAOV5.class.getResourceAsStream("/mappings_docType_workflow.json");
-			byte[] bytes = IOUtils.toByteArray(stream);
-			String source = new String(bytes);
-			try {
-				elasticSearchClient.admin().indices().preparePutMapping(indexName).setType(WORKFLOW_DOC_TYPE).setSource(source).execute().actionGet();
-			}catch(Exception e) {
-				logger.error("Failed to init index mappings", e);
-			}
-		}
-
-		//3. Add Mappings for task document type
-		getMappingsResponse = elasticSearchClient.admin().indices().prepareGetMappings(indexName).addTypes(TASK_DOC_TYPE).execute().actionGet();
-		if (getMappingsResponse.mappings().isEmpty()) {
-			logger.info("Adding the task type mappings");
-			InputStream stream = ElasticSearchDAOV5.class.getResourceAsStream("/mappings_docType_task.json");
-			byte[] bytes = IOUtils.toByteArray(stream);
-			String source = new String(bytes);
-			try {
-				elasticSearchClient.admin().indices().preparePutMapping(indexName).setType(TASK_DOC_TYPE).setSource(source).execute().actionGet();
-			} catch (Exception e) {
-				logger.error(e.getMessage(), e);
-			}
-		}
-	}
-	
-	@Override
-	public void indexWorkflow(Workflow workflow) {
-		try {
-
-			String id = workflow.getWorkflowId();
-			WorkflowSummary summary = new WorkflowSummary(workflow);
-			byte[] doc = objectMapper.writeValueAsBytes(summary);
-			
-			UpdateRequest req = new UpdateRequest(indexName, WORKFLOW_DOC_TYPE, id);
-			req.doc(doc, XContentType.JSON);
-			req.upsert(doc, XContentType.JSON);
-			req.retryOnConflict(5);
-			updateWithRetry(req, "Index workflow into doc_type workflow");
- 			
-		} catch (Throwable e) {
-			logger.error("Failed to index workflow: {}", workflow.getWorkflowId(), e);
-		}
-	}
-
-	@Override
-	public CompletableFuture<Void> asyncIndexWorkflow(Workflow workflow) {
-		return CompletableFuture.runAsync(() -> indexWorkflow(workflow), executorService);
-	}
-
-	@Override
-	public void indexTask(Task task) {
-		try {
-
-			String id = task.getTaskId();
-			TaskSummary summary = new TaskSummary(task);
-			byte[] doc = objectMapper.writeValueAsBytes(summary);
-			
-			UpdateRequest req = new UpdateRequest(indexName, TASK_DOC_TYPE, id);
-			req.doc(doc, XContentType.JSON);
-			req.upsert(doc, XContentType.JSON);
-			updateWithRetry(req, "Index workflow into doc_type workflow");
- 			
-		} catch (Throwable e) {
-			logger.error("Failed to index task: {}", task.getTaskId(), e);
-		}
-	}
-
-	@Override
-	public CompletableFuture<Void> asyncIndexTask(Task task) {
-		return CompletableFuture.runAsync(() -> indexTask(task), executorService);
-	}
-
-
-	@Override
-	public void addTaskExecutionLogs(List<TaskExecLog> taskExecLogs) {
-		if (taskExecLogs.isEmpty()) {
-			return;
-		}
-		try {
-			BulkRequestBuilder bulkRequestBuilder = elasticSearchClient.prepareBulk();
-			for (TaskExecLog log : taskExecLogs) {
-				IndexRequest request = new IndexRequest(logIndexName, LOG_DOC_TYPE);
-				request.source(objectMapper.writeValueAsBytes(log), XContentType.JSON);
-				bulkRequestBuilder.add(request);
-			}
-			new RetryUtil<BulkResponse>().retryOnException(() -> bulkRequestBuilder.execute().actionGet(), null ,
-					BulkResponse::hasFailures, RETRY_COUNT, "Indexing all execution logs into doc_type task", "addTaskExecutionLogs");
-		} catch (Throwable e) {
-			List<String> taskIds = taskExecLogs.stream().map(TaskExecLog::getTaskId).collect(Collectors.toList());
-			logger.error("Failed to index task execution logs for tasks: ", taskIds, e);
-		}
-	}
-
-	@Override
-	public CompletableFuture<Void> asyncAddTaskExecutionLogs(List<TaskExecLog> logs) {
-		return CompletableFuture.runAsync(() -> addTaskExecutionLogs(logs), executorService);
-	}
-
-	@Override
-	public List<TaskExecLog> getTaskExecutionLogs(String taskId) {
-		try {
-			Expression expression = Expression.fromString("taskId='" + taskId + "'");
-			QueryBuilder queryBuilder = expression.getFilterBuilder();
-
-			BoolQueryBuilder filterQuery = QueryBuilders.boolQuery().must(queryBuilder);
-			QueryStringQueryBuilder stringQuery = QueryBuilders.queryStringQuery("*");
-			BoolQueryBuilder fq = QueryBuilders.boolQuery().must(stringQuery).must(filterQuery);
-
-			final SearchRequestBuilder srb = elasticSearchClient.prepareSearch(logIndexPrefix + "*").setQuery(fq).setTypes(LOG_DOC_TYPE).addSort(SortBuilders.fieldSort("createdTime").order(SortOrder.ASC));
-			SearchResponse response = srb.execute().actionGet();
-			SearchHit[] hits = response.getHits().getHits();
-			List<TaskExecLog> logs = new ArrayList<>(hits.length);
-			for(SearchHit hit : hits) {
-				String source = hit.getSourceAsString();
-				TaskExecLog tel = objectMapper.readValue(source, TaskExecLog.class);
-				logs.add(tel);
-			}
-
-			return logs;
-
-		}catch(Exception e) {
-			logger.error("Failed to get task execution logs for task: {}", taskId, e);
-		}
-
-		return null;
-	}
-
-	@Override
-	public void addMessage(String queue, Message message) {
-		Map<String, Object> doc = new HashMap<>();
-		doc.put("messageId", message.getId());
-		doc.put("payload", message.getPayload());
-		doc.put("queue", queue);
-		doc.put("created", System.currentTimeMillis());
-		IndexRequest request = new IndexRequest(logIndexName, MSG_DOC_TYPE);
-		request.source(doc);
-		try {
-			new RetryUtil<>().retryOnException(() -> elasticSearchClient.index(request).actionGet(), null,
-					null, RETRY_COUNT, "Indexing document in  for docType: message", "addMessage");
-		} catch (Throwable e) {
-			logger.error("Failed to index message: {}", message.getId(), e);
-		}
-	}
-
-	@Override
-	public void addEventExecution(EventExecution eventExecution) {
-		try {
-			byte[] doc = objectMapper.writeValueAsBytes(eventExecution);
-			String id = eventExecution.getName() + "." + eventExecution.getEvent() + "." + eventExecution.getMessageId() + "." + eventExecution.getId();
-			UpdateRequest req = new UpdateRequest(logIndexName, EVENT_DOC_TYPE, id);
-			req.doc(doc, XContentType.JSON);
-			req.upsert(doc, XContentType.JSON);
-			req.retryOnConflict(5);
-			updateWithRetry(req, "Update Event execution for doc_type event");
-		} catch (Throwable e) {
-			logger.error("Failed to index event execution: {}", eventExecution.getId(), e);
-		}
-	}
-
-	@Override
-	public CompletableFuture<Void> asyncAddEventExecution(EventExecution eventExecution) {
-		return CompletableFuture.runAsync(() -> addEventExecution(eventExecution), executorService);
-	}
-
-	private void updateWithRetry(UpdateRequest request, String operationDescription) {
-		try {
-			new RetryUtil<UpdateResponse>().retryOnException(() -> elasticSearchClient.update(request).actionGet(), null,
-					null, RETRY_COUNT,  operationDescription, "updateWithRetry");
-		} catch (Exception e) {
-			Monitors.error(className, "index");
-			logger.error("Failed to index {} for request type: {}", request.index(), request.type(), e);
-		}
-	}
-	
-	@Override
-	public SearchResult<String> searchWorkflows(String query, String freeText, int start, int count, List<String> sort) {
-		try {
-			
-			return search(query, start, count, sort, freeText, WORKFLOW_DOC_TYPE);
-			
-		} catch (ParserException e) {
-			throw new ApplicationException(Code.BACKEND_ERROR, e.getMessage(), e);
-		}
-	}
-	
-	@Override
-	public SearchResult<String> searchTasks(String query, String freeText, int start, int count, List<String> sort) {
-		try {
-			return search(query, start, count, sort, freeText, TASK_DOC_TYPE);
-		} catch (ParserException e) {
-			throw new ApplicationException(Code.BACKEND_ERROR, e.getMessage(), e);
-		}
-	}
-
-	@Override
-	public void removeWorkflow(String workflowId) {
-		try {
-			DeleteRequest request = new DeleteRequest(indexName, WORKFLOW_DOC_TYPE, workflowId);
-			DeleteResponse response = elasticSearchClient.delete(request).actionGet();
-			if (response.getResult() == DocWriteResponse.Result.DELETED) {
-				logger.error("Index removal failed - document not found by id: {}", workflowId);
-			}
-		} catch (Throwable e) {
-			logger.error("Failed to remove workflow {} from index", workflowId, e);
-			Monitors.error(className, "remove");
-		}
-	}
-
-	@Override
-	public CompletableFuture<Void> asyncRemoveWorkflow(String workflowId) {
-		return CompletableFuture.runAsync(() -> removeWorkflow(workflowId), executorService);
-	}
-
-	@Override
-	public void updateWorkflow(String workflowInstanceId, String[] keys, Object[] values) {
-		if (keys.length != values.length) {
-			throw new ApplicationException(Code.INVALID_INPUT, "Number of keys and values do not match");
-		}
-
-		UpdateRequest request = new UpdateRequest(indexName, WORKFLOW_DOC_TYPE, workflowInstanceId);
-		Map<String, Object> source = IntStream.range(0, keys.length).boxed()
-				.collect(Collectors.toMap(i -> keys[i], i -> values[i]));
-		request.doc(source);
-		logger.debug("Updating workflow {} with {}", workflowInstanceId, source);
-		new RetryUtil<>().retryOnException(() -> elasticSearchClient.update(request), null, null, RETRY_COUNT,
-				"Updating index for doc_type workflow", "updateWorkflow");
-	}
-
-	@Override
-	public CompletableFuture<Void> asyncUpdateWorkflow(String workflowInstanceId, String[] keys, Object[] values) {
-		return CompletableFuture.runAsync(() -> updateWorkflow(workflowInstanceId, keys, values), executorService);
-	}
-
-	@Override
-	public String get(String workflowInstanceId, String fieldToGet) {
-		GetRequest request = new GetRequest(indexName, WORKFLOW_DOC_TYPE, workflowInstanceId)
-				.fetchSourceContext(new FetchSourceContext(true, new String[]{fieldToGet}, Strings.EMPTY_ARRAY));
-		GetResponse response = elasticSearchClient.get(request).actionGet();
-
-		if (response.isExists()){
-			Map<String, Object> sourceAsMap = response.getSourceAsMap();
-			if (sourceAsMap.containsKey(fieldToGet)){
-				return sourceAsMap.get(fieldToGet).toString();
-			}
-		}
-
-		logger.debug("Unable to find Workflow: {} in ElasticSearch index: {}.", workflowInstanceId, indexName);
-		return null;
-	}
-	
-	private SearchResult<String> search(String structuredQuery, int start, int size, List<String> sortOptions, String freeTextQuery, String docType) throws ParserException {
-		QueryBuilder queryBuilder = QueryBuilders.matchAllQuery();
-		if(StringUtils.isNotEmpty(structuredQuery)) {
-			Expression expression = Expression.fromString(structuredQuery);
-			queryBuilder = expression.getFilterBuilder();
-		}
-		
-		BoolQueryBuilder filterQuery = QueryBuilders.boolQuery().must(queryBuilder);
-		QueryStringQueryBuilder stringQuery = QueryBuilders.queryStringQuery(freeTextQuery);
-		BoolQueryBuilder fq = QueryBuilders.boolQuery().must(stringQuery).must(filterQuery);
-		final SearchRequestBuilder srb = elasticSearchClient.prepareSearch(indexName).setQuery(fq).setTypes(docType).storedFields("_id").setFrom(start).setSize(size);
-		if(sortOptions != null){
-			sortOptions.forEach(sortOption -> {
-				SortOrder order = SortOrder.ASC;
-				String field = sortOption;
-				int indx = sortOption.indexOf(':');
-				if(indx > 0){	//Can't be 0, need the field name at-least
-					field = sortOption.substring(0, indx);
-					order = SortOrder.valueOf(sortOption.substring(indx+1));
-				}
-				srb.addSort(field, order);
-			});
-		}
-		List<String> result = new LinkedList<String>();
-		SearchResponse response = srb.get();
-		response.getHits().forEach(hit -> {
-			result.add(hit.getId());
-		});
-		long count = response.getHits().getTotalHits();
-		return new SearchResult<String>(count, result);
-	}
-
-	@Override
-	public List<String> searchArchivableWorkflows(String indexName, long archiveTtlDays) {
-		QueryBuilder q = QueryBuilders.boolQuery()
-				.must(QueryBuilders.rangeQuery("endTime").lt(LocalDate.now().minusDays(archiveTtlDays).toString()))
-				.should(QueryBuilders.termQuery("status", "COMPLETED"))
-				.should(QueryBuilders.termQuery("status", "FAILED"))
-				.mustNot(QueryBuilders.existsQuery("archived"))
-				.minimumShouldMatch(1);
-		SearchRequestBuilder s = elasticSearchClient.prepareSearch(indexName)
-				.setTypes("workflow")
-				.setQuery(q)
-				.setSize(1000);
-		SearchResponse response = s.execute().actionGet();
-		SearchHits hits = response.getHits();
-		List<String> ids = new LinkedList<>();
-		for (SearchHit hit : hits.getHits()) {
-			ids.add(hit.getId());
-		}
-		return ids;
-	}
-
-	public List<String> searchRecentRunningWorkflows(int lastModifiedHoursAgoFrom, int lastModifiedHoursAgoTo) {
-		DateTime dateTime = new DateTime();
-		QueryBuilder q = QueryBuilders.boolQuery()
-				.must(QueryBuilders.rangeQuery("updateTime")
-						.gt(dateTime.minusHours(lastModifiedHoursAgoFrom)))
-				.must(QueryBuilders.rangeQuery("updateTime")
-						.lt(dateTime.minusHours(lastModifiedHoursAgoTo)))
-				.must(QueryBuilders.termQuery("status", "RUNNING"));
-
-		SearchRequestBuilder s = elasticSearchClient.prepareSearch(indexName)
-				.setTypes("workflow")
-				.setQuery(q)
-				.setSize(5000)
->>>>>>> 8ec2d22a
                 .addSort("updateTime",SortOrder.ASC);
 
         SearchResponse response = s.execute().actionGet();
